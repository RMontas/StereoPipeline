--- conflicted
+++ resolved
@@ -70,7 +70,17 @@
 double calcAverageDeltaY(std::vector<ip::InterestPoint> const& left_points, std::vector<ip::InterestPoint> const& right_points);
 double calcAverageDeltaY(std::vector<Vector3> const& left_points, std::vector<Vector3> const& right_points);
 
-double calcAverageDeltaY(std::vector<ip::InterestPoint> const& left_points, std::vector<ip::InterestPoint> const& right_points);
+vw::Matrix<double> piecewiseAlignment(ImageView<float> left_image, 
+			ImageView<float> right_image,
+			ImageView<float> tile_left_image,
+			ImageView<float> tile_right_image,	
+			BBox2i bbox);
+
+vw::Matrix<double> piecewiseAlignment_homography(ImageView<float> left_image, 
+			ImageView<float> right_image,
+			ImageView<float> tile_left_image,
+			ImageView<float> tile_right_image,	
+			BBox2i bbox);
 
 /// Returns the properly cast cost mode type
 stereo::CostFunctionType get_cost_mode_value() {
@@ -759,7 +769,6 @@
   ImageViewRef<PixelMask<Vector2f> > m_sub_disp;
   ImageViewRef<PixelMask<Vector2i> > m_sub_disp_spread;
   ImageView<Matrix3x3> & m_local_hom;
-  ImageView<float>  & m_verticalDisp;
 
   // Settings
   Vector2  m_upscale_factor;
@@ -785,7 +794,6 @@
                         DispSeedImageType     const& sub_disp,
                         SpreadImageType       const& sub_disp_spread,
                         ImageView<Matrix3x3>  & local_hom,
- 			ImageView<float>  & verticalDisp, // Ricardo Monteiro / added verticalDisp
                         Vector2i const& kernel_size,
                         stereo::CostFunctionType cost_mode,
                         int corr_timeout, double seconds_per_op):
@@ -793,7 +801,6 @@
     m_left_mask (left_mask.impl ()), m_right_mask (right_mask.impl ()),
     m_sub_disp(sub_disp.impl()), m_sub_disp_spread(sub_disp_spread.impl()),
     m_local_hom(local_hom),
-    m_verticalDisp(verticalDisp), // Ricardo Monteiro / added verticalDisp
     m_kernel_size(kernel_size),  m_cost_mode(cost_mode),
     m_corr_timeout(corr_timeout), m_seconds_per_op(seconds_per_op){ 
     m_upscale_factor[0] = double(m_left_image.cols()) / m_sub_disp.cols();
@@ -826,8 +833,6 @@
     Matrix<double> fullres_hom = math::identity_matrix<3>();
     ImageViewRef<InputPixelType> right_trans_img;
     ImageViewRef<vw::uint8     > right_trans_mask;
-    double averageDeltaY = 100000;
-    double minAverageDeltaYTH = 2; // piecewise alignment is used if averageDeltaY is higher than this 
 
     bool do_round = true; // round integer disparities after transform
 
@@ -851,7 +856,7 @@
         lowres_hom = m_local_hom(bbox.min().x()/ts, bbox.min().y()/ts);
         local_search_range = stereo::get_disparity_range
           (transform_disparities(do_round, seed_bbox,
-			     lowres_hom, disparity_in_box));
+			     lowres_hom, disparity_in_box)); 
       }
 
       bool has_sub_disp_spread = ( m_sub_disp_spread.cols() != 0 &&
@@ -888,117 +893,33 @@
         Vector3 upscale(     m_upscale_factor[0],     m_upscale_factor[1], 1 );
         Vector3 dnscale( 1.0/m_upscale_factor[0], 1.0/m_upscale_factor[1], 1 );
         fullres_hom = diagonal_matrix(upscale)*lowres_hom*diagonal_matrix(dnscale);
-
 ////////// Ricardo Monteiro - code to overwrite fullres_hom
- 	// overwrite local search range
 	local_search_range = stereo::get_disparity_range( disparity_in_box );
-	float left_nodata_value  = numeric_limits<float>::quiet_NaN();
-  	float right_nodata_value = numeric_limits<float>::quiet_NaN();
-	//const int inlier_threshold = 200*(15.0*stereo_settings().ip_inlier_factor);
-	std::vector<ip::InterestPoint> left_ip, right_ip;
-	std::vector<Vector3> left_trans_ip, right_trans_ip;
-	bool success = false;
-
-	ImageView<float> tile_right_image = crop(m_right_image.impl(), bbox);
-	ImageView<float> tile_left_image = crop(m_left_image.impl(), bbox);
+	cartography::GdalWriteOptions geo_opt;
 	char outputName[30];
 	int ts = ASPGlobalOptions::corr_tile_size();
 	int W = bbox.min().x()/ts;
 	int H = bbox.min().y()/ts;
-<<<<<<< HEAD
-	sprintf(outputName, "matches_%d_%d", H, W);
- 	success = homography_ip_matching1( tile_left_image, tile_right_image,
-=======
-	double avgDeltaY = -1.0/*, avgDeltaY_afterPiecewise = -1.0*/;
-	double threshRANSAC = 1.0;
-	double threshPiecewiseAlignment = 3.0;
-	sprintf(outputName, "matches_%d_%d", H, W);
-        try { success = homography_ip_matching1( tile_left_image, tile_right_image,
->>>>>>> 7d035222
-                                          stereo_settings().ip_per_tile,
-                                          outputName, threshRANSAC, // before it was inlier_threshold
-                                          left_nodata_value, right_nodata_value,
-<<<<<<< HEAD
-					  left_ip, right_ip);	
-	cout << "[" << left_ip.size() << " matching points in the left image]" << endl;
-	cout << "[" << right_ip.size() << " matching points in the right image]" << endl;
-	averageDeltaY = calcAverageDeltaY(left_ip, right_ip);
-	cout << "[" << averageDeltaY << " averageDeltaY after global alignment]" << endl;
-	if(averageDeltaY == -1 || minAverageDeltaYTH < 2){ 
-	    success = false;
-	    cout << "[Not using piecewise alignment on this tile because averageDeltaY = " << averageDeltaY << "]" << endl;
-	}
-	m_verticalDisp(bbox.min().x()/ts, bbox.min().y()/ts) = averageDeltaY;
-=======
-					  left_ip, right_ip); }catch(...){}
-	cout << "[tile(" << H << "," << W << ")" << left_ip.size() << " matching points]" << endl;
-        //for(size_t i = 0; i < right_ip.size(); i++)
-           //cout << "ip matches after ip match with RANSAC " << right_ip[i].y << "\n";
-	avgDeltaY = calcAverageDeltaY(left_ip, right_ip);
-	if(avgDeltaY == -1 || avgDeltaY < threshPiecewiseAlignment)
-	   success = false;
-	cout << "[tile(" << H << "," << W << ") avgDeltaY after global alignment = " << avgDeltaY << "]" << endl;
->>>>>>> 7d035222
-	if(success)
-	{
-	    cout << "[tile(" << H << "," << W << ") success!]" << endl;
-	    Matrix<double> left_matrix = math::identity_matrix<3>();
-	    Matrix<double> right_matrix = fullres_hom;
-	    try {
-		// adjust the ip to the resolution of the full image
-		for ( size_t i = 0; i < left_ip.size(); i++ ) {
-	    	    left_ip[i].x += bbox.min().x();
-	    	    left_ip[i].y += bbox.min().y();
-	    	    right_ip[i].x += bbox.min().x();
-	    	    right_ip[i].y += bbox.min().y();
-		}
-<<<<<<< HEAD
-		sprintf(outputName, "matches_adj_%d_%d", H, W);
-		double threshRANSAC = 2; // best results for 5kx5k wv using 4 (tested, 2, 4 and 10)
-=======
-		sprintf(outputName, "matches_adj_%d_%d.tif", H, W);
-		 
->>>>>>> 7d035222
-		ip::write_binary_match_file(outputName, left_ip, right_ip); // write ip matches after adjustment
-	        homography_rectification1( false,
-                                m_left_image.get_size(), m_right_image.get_size(),
-                                left_ip, right_ip, left_matrix, right_matrix,
-				threshRANSAC, avgDeltaY, bbox );
-		// // if true use:
-		//right_matrix(0,2) -= left_matrix(0,2);
-<<<<<<< HEAD
-      		//right_matrix(1,2) -= left_matrix(1,2);
-		fullres_hom = right_matrix;
-		cout << "[updated fullres_hom]" << endl; 
-	    }
-	    catch ( const vw::ArgumentErr& e ){
-		fullres_hom = math::identity_matrix<3>();
-		cout << "[updated fullres_hom with identity matrix]" << endl; 
-		
-	    }
-    	    catch ( const vw::math::RANSACErr& e ){
-		fullres_hom = math::identity_matrix<3>();
-		cout << "[updated fullres_hom with identity matrix]" << endl; 
-=======
-      		//right_matrix(1,2) -= left_matrix(1,2); 
-		fullres_hom = right_matrix; // overwrite fullres_hom
-		cout << "[tile(" << H << "," << W << ") updated fullres_hom]" << endl; 
-	    }
-    	    catch ( ... ){
-		fullres_hom = math::identity_matrix<3>(); // overwrite fullres_hom
-		cout << "[tile(" << H << "," << W << ") updated fullres_hom with identity matrix]" << endl; 
->>>>>>> 7d035222
-	    }
-	    int ts = ASPGlobalOptions::corr_tile_size();
-            m_local_hom(bbox.min().x()/ts, bbox.min().y()/ts) = fullres_hom;
-	    cout << "[tile(" << H << "," << W << ") " << fullres_hom << "]" << endl;
-	}else{
-	    cout << "[tile(" << H << "," << W << ") NO success!]" << endl;
-	    fullres_hom = math::identity_matrix<3>(); // overwrite fullres_hom
-	    int ts = ASPGlobalOptions::corr_tile_size();
-            m_local_hom(bbox.min().x()/ts, bbox.min().y()/ts) = fullres_hom;
-	    cout << "[tile(" << H << "," << W << ") updated fullres_hom with identity matrix]" << endl; 
-	}
+	ImageView<float> tile_right_image = crop(m_right_image.impl(), bbox);
+	ImageView<float> tile_left_image = crop(m_left_image.impl(), bbox);
+	sprintf(outputName, "tile_R_%d_%d.tif", H, W);
+	block_write_gdal_image(outputName, tile_right_image, geo_opt);
+	sprintf(outputName, "tile_L_%d_%d.tif", H, W);
+	block_write_gdal_image(outputName, tile_left_image, geo_opt);
+	//fullres_hom = piecewiseAlignment(m_left_image.impl(), m_right_image.impl(), tile_left_image, tile_right_image, bbox);
+	fullres_hom = piecewiseAlignment_homography(m_left_image.impl(), m_right_image.impl(), tile_left_image.impl(), tile_right_image.impl(), bbox);
+
+	m_local_hom(bbox.min().x()/ts, bbox.min().y()/ts) = fullres_hom;
+	cout << "[tile(" << H << "," << W << " local_search_range = " << local_search_range << endl;
+	//local_search_range = stereo::get_disparity_range
+    //      (transform_disparities(do_round, seed_bbox,
+	//		     fullres_hom, disparity_in_box)); 
+	cout << "[tile(" <<  H << "," << W << " local_search_range (after H) = " << local_search_range << endl;
+	if(fullres_hom != math::identity_matrix<3>())
+		local_search_range.expand(5);
+	cout << "[tile(" <<  H << "," << W << " local_search_range (after H and adding 5) = " << local_search_range << endl;
+	cout << "[tile(" << H << "," << W << ") " << fullres_hom << "]" << endl;
+/////
         ImageViewRef< PixelMask<InputPixelType> >
           right_trans_masked_img
           = transform (copy_mask( m_right_image.impl(),
@@ -1007,16 +928,15 @@
 	               m_left_image.impl().cols(), m_left_image.impl().rows());
         right_trans_img  = apply_mask(right_trans_masked_img);
         right_trans_mask = channel_cast_rescale<uint8>(select_channel(right_trans_masked_img, 1));
-// Ricardo Monteiro - output right_trans_img size and write the transformed tile itself to disk
-	cartography::GdalWriteOptions geo_opt;
-	
-	//char outputName[30];
+
+//// write ind tiles
 	ImageView<float> tile_right_trans_img = crop(right_trans_img.impl(), bbox); // because crop is called with an imageview variable, the right trans img is actually tranformed when ASP is reading the image
 	ImageView<float> tile_left_trans_img = crop(m_left_image.impl(), bbox);
 	sprintf(outputName, "piecewiseHomography_R_%d_%d.tif", H, W);
 	block_write_gdal_image(outputName, tile_right_trans_img, geo_opt);
 	sprintf(outputName, "piecewiseHomography_L_%d_%d.tif", H, W);
 	block_write_gdal_image(outputName, tile_left_trans_img, geo_opt);
+/////
 
       } //endif use_local_homography
 
@@ -1168,7 +1088,6 @@
   }
 
   ImageView<Matrix3x3> local_hom;
-  ImageView<float> verticalDisp;
   if ( stereo_settings().seed_mode > 0 && stereo_settings().use_local_homography ){
     string local_hom_file = opt.out_prefix + "-local_hom.txt";
     read_local_homographies(local_hom_file, local_hom);
@@ -1186,9 +1105,7 @@
   // - Processing is limited to trans_crop_win for use with parallel_stereo.
   ImageViewRef<PixelMask<Vector2f> > fullres_disparity =
     crop(SeededCorrelatorView( left_disk_image, right_disk_image, Lmask, Rmask,
-                               sub_disp, sub_disp_spread, local_hom, 
-				verticalDisp, // Ricardo Monteiro				
-				kernel_size, 
+                               sub_disp, sub_disp_spread, local_hom, kernel_size, 
                                cost_mode, corr_timeout, seconds_per_op),  
          trans_crop_win);
 
@@ -1247,11 +1164,6 @@
     string local_hom_file = opt.out_prefix + "-local_hom.txt";
     write_local_homographies(local_hom_file, local_hom);
     cout << "[Writing homographies]" << endl; 
-    // write average delta Y values afeter global alignment
-    string local_hom_file_deltaY = opt.out_prefix + "-local_hom_deltaY";
-    cartography::GdalWriteOptions geo_opt;
-    vw::cartography::block_write_gdal_image(local_hom_file_deltaY, verticalDisp, geo_opt);
-    
   }
 
   vw_out() << "\n[ " << current_posix_time_string() << " ] : CORRELATION FINISHED \n";
@@ -1307,6 +1219,160 @@
 }
 
 ////// Ricardo Monteiro
+vw::Matrix<double> piecewiseAlignment_homography(ImageView<float> left_image, 
+			ImageView<float> right_image,
+			ImageView<float> tile_left_image,
+			ImageView<float> tile_right_image,	
+			BBox2i bbox)
+{
+	using namespace vw;
+
+	double threshPiecewiseAlignment = 3.0;
+	double avgDeltaY = -1.0;
+	double threshRANSAC = 1.0;
+
+	Matrix<double> H;
+	double left_nodata_value  = numeric_limits<double>::quiet_NaN();
+  	double right_nodata_value = numeric_limits<double>::quiet_NaN();
+    std::vector<ip::InterestPoint> matched_ip1, matched_ip2;
+	std::vector<ip::InterestPoint> matchedRANSAC_ip1,matchedRANSAC_ip2;
+	std::vector<ip::InterestPoint> matchedRANSAC_final_ip1, matchedRANSAC_final_ip2;
+	ip::InterestPoint aux_r_ip, aux_l_ip;
+	bool success = false;
+	char outputName[30]; // DEBUG
+	int X = bbox.min().x()/ASPGlobalOptions::corr_tile_size();
+	int Y = bbox.min().y()/ASPGlobalOptions::corr_tile_size();
+	// detect and match ips
+	sprintf(outputName, "matches_%d_%d", Y, X); // DEBUG
+    try { success = homography_ip_matching1( tile_left_image, tile_right_image,
+                                          stereo_settings().ip_per_tile,
+                                          outputName, threshRANSAC, // before it was inlier_threshold
+                                          left_nodata_value, right_nodata_value,
+					  						matchedRANSAC_ip1, matchedRANSAC_ip2); }catch(...){}
+
+	avgDeltaY = calcAverageDeltaY(matchedRANSAC_ip1, matchedRANSAC_ip2); // estimate global alignment
+	cout << "[tile(" << Y << "," << X << ") avgDeltaY after global alignment = " << avgDeltaY << "]" << endl; // DEBUG
+	if(avgDeltaY != -1 || avgDeltaY >= threshPiecewiseAlignment){ // if the alignment can be improved
+		for ( size_t i = 0; i < matchedRANSAC_ip1.size(); i++ ) { // adjust ip matches to tile
+				//cout << "[tile(" << Y << "," << X << " matchedRANSAC " << matchedRANSAC_ip2[i].y << " " << matchedRANSAC_ip2[i].x << "]" << endl; // DEBUG
+	    	    matchedRANSAC_ip1[i].x += bbox.min().x();
+	    	    matchedRANSAC_ip1[i].y += bbox.min().y();
+	    	    matchedRANSAC_ip2[i].x += bbox.min().x();
+	    	    matchedRANSAC_ip2[i].y += bbox.min().y();
+		}
+		sprintf(outputName, "matches_adj_%d_%d", Y, X); // DEBUG
+		ip::write_binary_match_file(outputName, matchedRANSAC_ip1, matchedRANSAC_ip2); // DEBUG
+		cout << "[tile(" << Y << "," << X << ")" << matchedRANSAC_ip1.size() << " matching points]" << endl;
+		std::vector<Vector3> ransac_ip1 = iplist_to_vectorlist(matchedRANSAC_ip1), ransac_ip2 = iplist_to_vectorlist(matchedRANSAC_ip2);
+		std::vector<size_t> indices;
+		// RANSAC
+		try {
+			// use RANSAC to try to fit a homography with the ip matches
+			typedef math::RandomSampleConsensus<math::HomographyFittingFunctor, math::InterestPointErrorMetric> RansacT;
+		  	const int    MIN_NUM_OUTPUT_INLIERS = ransac_ip1.size()/2;
+		   // const int    MIN_NUM_OUTPUT_INLIERS = 4;
+		  	const int    NUM_ITERATIONS         = 200;
+		  	RansacT ransac( math::HomographyFittingFunctor(), math::InterestPointErrorMetric(), NUM_ITERATIONS,
+				  threshRANSAC, MIN_NUM_OUTPUT_INLIERS, true );
+		  	H = ransac(ransac_ip2,ransac_ip1); // 2 then 1 is used here for legacy reasons
+			indices = ransac.inlier_indices(H,ransac_ip2,ransac_ip1);
+			BOOST_FOREACH( size_t& index, indices ){
+				aux_l_ip.x = ransac_ip1[index].x(); // DEBUG
+    			aux_l_ip.y = ransac_ip1[index].y(); // DEBUG
+    			aux_r_ip.x = ransac_ip2[index].x(); // DEBUG
+    			aux_r_ip.y = ransac_ip2[index].y(); // DEBUG
+				matchedRANSAC_final_ip1.push_back(aux_r_ip); // DEBUG
+				matchedRANSAC_final_ip2.push_back(aux_l_ip); // DEBUG
+			}
+			cout << "[tile(" << Y << "," << X << ")" << matchedRANSAC_final_ip1.size() << " matching points after H]" << endl;	
+		} catch ( ... ) {
+		  	return math::identity_matrix<3>();
+		}
+
+		// check H
+		//if(check_homography_matrix(H, iplist_to_vectorlist(matchedRANSAC_final_ip1), iplist_to_vectorlist(matchedRANSAC_final_ip2), indices, avgDeltaY, bbox))
+		if(check_homography_matrix(H, ransac_ip1, ransac_ip2, indices, avgDeltaY, bbox))
+			//return H; // good H
+			return math::HomographyFittingFunctor()(ransac_ip2, ransac_ip1, H);
+		else
+			return math::identity_matrix<3>(); // bad H
+	}else // if the alignment cannot be improved
+		return math::identity_matrix<3>();
+}
+
+
+
+vw::Matrix<double> piecewiseAlignment(ImageView<float> left_image, 
+			ImageView<float> right_image,
+			ImageView<float> tile_left_image,
+			ImageView<float> tile_right_image,	
+			BBox2i bbox)
+{
+	vw::Matrix<double> fullres_hom;
+	float left_nodata_value  = numeric_limits<float>::quiet_NaN();
+  	float right_nodata_value = numeric_limits<float>::quiet_NaN();
+	std::vector<ip::InterestPoint> left_ip, right_ip;
+	bool success = false;
+	char outputName[30];
+	int ts = ASPGlobalOptions::corr_tile_size();
+	int W = bbox.min().x()/ts;
+	int H = bbox.min().y()/ts;
+	double avgDeltaY = -1.0/*, avgDeltaY_afterPiecewise = -1.0*/;
+	double threshRANSAC = 1.0;
+	double threshPiecewiseAlignment = 3.0;
+	sprintf(outputName, "matches_%d_%d", H, W);
+	try { success = homography_ip_matching1( tile_left_image, tile_right_image,
+                                          stereo_settings().ip_per_tile,
+                                          outputName, threshRANSAC, // before it was inlier_threshold
+                                          left_nodata_value, right_nodata_value,
+					  left_ip, right_ip); }catch(...){}
+	cout << "[tile(" << H << "," << W << ")" << left_ip.size() << " matching points]" << endl;
+        //for(size_t i = 0; i < right_ip.size(); i++)
+           //cout << "ip matches after ip match with RANSAC " << right_ip[i].y << "\n";
+	avgDeltaY = calcAverageDeltaY(left_ip, right_ip);
+	if(avgDeltaY == -1 || avgDeltaY < threshPiecewiseAlignment)
+	   success = false;
+	cout << "[tile(" << H << "," << W << ") avgDeltaY after global alignment = " << avgDeltaY << "]" << endl;
+	if(success)
+	{
+	    cout << "[tile(" << H << "," << W << ") success!]" << endl;
+	    Matrix<double> left_matrix = math::identity_matrix<3>();
+	    Matrix<double> right_matrix = fullres_hom;
+	    try {
+		// adjust the ip to the resolution of the full image
+		for ( size_t i = 0; i < left_ip.size(); i++ ) {
+	    	    left_ip[i].x += bbox.min().x();
+	    	    left_ip[i].y += bbox.min().y();
+	    	    right_ip[i].x += bbox.min().x();
+	    	    right_ip[i].y += bbox.min().y();
+		}
+		sprintf(outputName, "matches_adj_%d_%d.tif", H, W);
+		 
+		ip::write_binary_match_file(outputName, left_ip, right_ip); // write ip matches after adjustment
+	        homography_rectification1( false,
+                                left_image.get_size(), right_image.get_size(),
+                                left_ip, right_ip, left_matrix, right_matrix, 
+				threshRANSAC, avgDeltaY, bbox );
+		// // if true use:
+		//right_matrix(0,2) -= left_matrix(0,2);
+      		//right_matrix(1,2) -= left_matrix(1,2); 
+		fullres_hom = right_matrix; // overwrite fullres_hom
+		cout << "[tile(" << H << "," << W << ") updated fullres_hom]" << endl; 
+	    }
+    	    catch ( ... ){
+		fullres_hom = math::identity_matrix<3>(); // overwrite fullres_hom
+		cout << "[tile(" << H << "," << W << ") updated fullres_hom with identity matrix]" << endl; 
+	    }
+	    cout << "[tile(" << H << "," << W << ") " << fullres_hom << "]" << endl;
+	}else{
+	    cout << "[tile(" << H << "," << W << ") NO success!]" << endl;
+	    fullres_hom = math::identity_matrix<3>(); // overwrite fullres_hom
+	    cout << "[tile(" << H << "," << W << ") updated fullres_hom with identity matrix]" << endl; 
+	}
+
+	return fullres_hom;
+}
+
   // Homography IP matching - Ricardo Monteiro - return ip matching
   //
   // This applies only the homography constraint. Not the best...
@@ -1328,33 +1394,41 @@
 		     image1.impl(), image2.impl(),
 		     ip_per_tile,
 		     nodata1, nodata2 );
+
     if ( matched_ip1.size() == 0 || matched_ip2.size() == 0 )
       return false;
     std::vector<Vector3> ransac_ip1 = iplist_to_vectorlist(matched_ip1),
-			 ransac_ip2 = iplist_to_vectorlist(matched_ip2);
+			 			 ransac_ip2 = iplist_to_vectorlist(matched_ip2);
     std::vector<size_t> indices;
     try {
       typedef math::RandomSampleConsensus<math::HomographyFittingFunctor, math::InterestPointErrorMetric> RansacT;
-     // const int    MIN_NUM_OUTPUT_INLIERS = ransac_ip1.size()/2;
-      const int    MIN_NUM_OUTPUT_INLIERS = ransac_ip1.size()/10;
-      const int    NUM_ITERATIONS         = 100;
+      const int    MIN_NUM_OUTPUT_INLIERS = ransac_ip1.size()/2;
+     //const int    MIN_NUM_OUTPUT_INLIERS = ransac_ip1.size()/10;
+	 // const int    MIN_NUM_OUTPUT_INLIERS = 4;
+      const int    NUM_ITERATIONS         = 200;
       RansacT ransac( math::HomographyFittingFunctor(),
 		      math::InterestPointErrorMetric(), NUM_ITERATIONS,
 		      inlier_threshold,
 		      MIN_NUM_OUTPUT_INLIERS, true
 		      );
+      
       Matrix<double> H(ransac(ransac_ip2,ransac_ip1)); // 2 then 1 is used here for legacy reasons
       //vw_out() << "\t--> Homography: " << H << "\n";
+      cout << "homography_ip_matching " << H << " ";
       indices = ransac.inlier_indices(H,ransac_ip2,ransac_ip1);
+      cout << H << endl;
     } catch (const math::RANSACErr& e ) {
       //vw_out() << "RANSAC Failed: " << e.what() << "\n";
       return false;
     }
 
    // std::vector<ip::InterestPoint> final_ip1, final_ip2;
+int i = 0; // DEBUG
     BOOST_FOREACH( size_t& index, indices ) {
       final_ip1.push_back(matched_ip1[index]);
       final_ip2.push_back(matched_ip2[index]);
+//cout << " after ip matching  " << final_ip2[i].y << " " << final_ip2[i].x << "]" << endl; // DEBUG
+i++;  // DEBUG
     }
 
 
@@ -1365,7 +1439,7 @@
     //                  final_ip1, final_ip2);
 
     //vw_out() << "\t    * Writing match file: " << output_name << "\n";
-    //ip::write_binary_match_file(output_name, final_ip1, final_ip2);
+    ip::write_binary_match_file(output_name, final_ip1, final_ip2);
     return true;
   }
 
@@ -1383,53 +1457,35 @@
     std::vector<Vector3>  right_copy = iplist_to_vectorlist(right_ip),
 			  left_copy  = iplist_to_vectorlist(left_ip);
 
-    double thresh_factor = stereo_settings().ip_inlier_factor; // 1/15 by default
+    //double thresh_factor = stereo_settings().ip_inlier_factor; // 1/15 by default
     
     // Use RANSAC to determine a good homography transform between the images
     math::RandomSampleConsensus<math::HomographyFittingFunctor, math::InterestPointErrorMetric>
       ransac( math::HomographyFittingFunctor(),
 	      math::InterestPointErrorMetric(),
 	      100, // num iter
-<<<<<<< HEAD
-              threshRANSAC * norm_2(Vector2(left_size.x(),left_size.y())) * (1.5*thresh_factor), // inlier thresh 
-	      //norm_2(Vector2(left_size.x(),left_size.y())) * (1.5*thresh_factor) > 1 ? threshRANSAC : (norm_2(Vector2(left_size.x(),left_size.y())) * (1.5*thresh_factor)),
-	      //threshRANSAC, // Ricardo Monteiro //////////
-	      left_copy.size()*2/3 // min output inliers
-	      //left_copy.size()*1/10 // Ricardo Monteiro //////
-=======
               //threshRANSAC * norm_2(Vector2(left_size.x(),left_size.y())) * (1.5*thresh_factor), // inlier thresh 
 	      threshRANSAC, // Ricardo Monteiro //////////
 	      left_copy.size()*1/10 // min output inliers
->>>>>>> 7d035222
 	      );
 
   //  std::cout << "[RANSAC old thresh = " << norm_2(Vector2(left_size.x(),left_size.y())) * (1.5*thresh_factor) << "]\n";
   //  std::cout << "[RANSAC new thresh = " << threshRANSAC << "]\n";
-
+	
     Matrix<double> H = ransac(right_copy, left_copy);
+    cout << "homography_rectification " << H << " ";
     std::vector<size_t> indices = ransac.inlier_indices(H, right_copy, left_copy);
+    cout << H;
 
     if(check_homography_matrix(H, left_copy, right_copy, indices, minAvgDeltaY, bbox)){
     // Set right to a homography that has been refined just to our inliers
     	left_matrix  = math::identity_matrix<3>();
-    	right_matrix = math::HomographyFittingFunctor()(right_copy, left_copy, H); 
+    	right_matrix = math::HomographyFittingFunctor()(right_copy, left_copy, H);
+    cout << H << endl;;
     }else{
 	left_matrix  = math::identity_matrix<3>();
     	right_matrix = math::identity_matrix<3>();
     }
-
-// Ricardo Monteiro // calculate average deltat Y after piecewise alignment
-    std::vector<ip::InterestPoint> left_points, right_points;
-    int j = 0;
-    for( size_t i = 0; i < left_ip.size(); i++ ){
-	if(i == indices[j]){
-	    left_points.push_back(left_ip[i]);
-	    right_points.push_back(right_ip[i]);
-	    j++;
-	}
-    }
-    double averageDeltaY = calcAverageDeltaY(left_points, right_points);
-    cout << "[" << averageDeltaY << " averageDeltaY after piecewise alignment]" << endl;
 
     // Work out the ideal render size
     BBox2i output_bbox, right_bbox;
@@ -1485,7 +1541,7 @@
     }*/
 
     double det = fabs(H(0, 0)*H(1, 1) - H(0, 1)*H(1, 0));
-    if (det <= 0.5 || det >= 2.0){ // Ricardo Monteiro // Original values 0.1 and 10
+    if (det <= 0.1 || det >= 10.0){
       vw_out(WarningMessage) << "InterestPointMatching: The determinant of the 2x2 submatrix "
                              << "of the homography matrix " << H << " is " << det
                              << ". There could be a large scale discrepancy among the input images "
@@ -1496,10 +1552,13 @@
     // check if the avgDeltaY after piecewise alignment is better than the minAvgDeltaY
     std::vector<Vector3> right_ip; 
     std::vector<Vector3> left_ip;
+	std::vector<ip::InterestPoint> r_ip, l_ip;
+	ip::InterestPoint aux_r_ip, aux_l_ip;
     double avgDeltaY = -1;
     int ts = ASPGlobalOptions::corr_tile_size();
     for(size_t i = 0; i < right_points.size(); i++)
     { 
+		//cout << " ip matchings " << right_points[i].y() << " " << right_points[i].x() << "]" << endl; // DEBUG
         right_ip.push_back(H * Vector3(right_points[i].x(), right_points[i].y(), 1));
         left_ip.push_back(Vector3(left_points[i].x(), left_points[i].y(), 1));
 	// Normalize the coordinates, but don't divide by 0
@@ -1507,9 +1566,23 @@
             continue;
         right_ip[i] /= right_ip[i].z();
         left_ip[i] /= left_ip[i].z();
+
+		aux_l_ip.x = left_ip[i].x() - bbox.min().x(); // DEBUG
+    	aux_l_ip.y = left_ip[i].y() - bbox.min().y(); // DEBUG
+    	aux_r_ip.x = right_ip[i].x() - bbox.min().x(); // DEBUG
+    	aux_r_ip.y = right_ip[i].y() - bbox.min().y(); // DEBUG
+		r_ip.push_back(aux_r_ip); // DEBUG
+		l_ip.push_back(aux_l_ip); // DEBUG
+		//cout << " ip matchings after H " << right_ip[i].y() << " " << right_ip[i].x() << "]" << endl; // DEBUG
     }
     avgDeltaY = calcAverageDeltaY(left_ip, right_ip);
     cout << "[tile(" << bbox.min().y()/ts << "," << bbox.min().x()/ts << ") avgDeltaY after piecewise alignment = " << avgDeltaY << "]" << endl;
+    
+	char outputName[30]; // DEBUG
+	int X = bbox.min().x()/ASPGlobalOptions::corr_tile_size(); // DEBUG
+	int Y = bbox.min().y()/ASPGlobalOptions::corr_tile_size(); // DEBUG
+	sprintf(outputName, "matches_after_H_%d_%d", Y, X); // DEBUG
+	ip::write_binary_match_file(outputName, l_ip, r_ip); // DEBUG
     if(avgDeltaY == -1 || avgDeltaY >= minAvgDeltaY)
         return false;
 
@@ -1522,15 +1595,6 @@
     double accuDiff = 0;
 
     if(left_points.size()){
-<<<<<<< HEAD
-        for ( size_t i = 0; i < left_points.size(); i++ ) {
-	    accuDiff += abs(left_points[i].y - right_points[i].y);
-        }
-        return accuDiff/left_points.size(); // average
-    }else{
-	return -1; // not valid
-    }
-=======
         for ( size_t i = 0; i < left_points.size(); i++ )
 	    accuDiff += abs(left_points[i].y - right_points[i].y);
         return accuDiff/left_points.size(); // average
@@ -1548,6 +1612,5 @@
         return accuDiff/left_points.size(); // average
     }else
 	return -1; // not valid
->>>>>>> 7d035222
 }
 
